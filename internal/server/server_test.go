--- conflicted
+++ resolved
@@ -12,25 +12,16 @@
 	"go.opencensus.io/examples/exporter"
 	"go.uber.org/zap"
 	"google.golang.org/grpc"
-<<<<<<< HEAD
-=======
 	"google.golang.org/grpc/codes"
->>>>>>> e3d1be8a
 	"google.golang.org/grpc/credentials"
 	"google.golang.org/grpc/status"
 
 	api "github.com/albscui/proglog/api/v1"
-<<<<<<< HEAD
-=======
 	"github.com/albscui/proglog/internal/auth"
->>>>>>> e3d1be8a
 	"github.com/albscui/proglog/internal/config"
 	"github.com/albscui/proglog/internal/log"
 )
 
-<<<<<<< HEAD
-type testCase func(*testing.T, api.LogClient, *Config)
-=======
 var debug = flag.Bool("debug", false, "Enable observability for debugging.")
 
 // Go will run TestMain instead of running tests directly.
@@ -46,7 +37,6 @@
 	}
 	os.Exit(m.Run())
 }
->>>>>>> e3d1be8a
 
 // TestServer defines all test cases and runs a subtest for each.
 func TestServer(t *testing.T) {
@@ -65,21 +55,13 @@
 }
 
 // setupTest creates the client and runs the server locally.
-<<<<<<< HEAD
-func setupTest(t *testing.T) (client api.LogClient, cfg *Config, teardown func()) {
-=======
 func setupTest(t *testing.T) (rootClient api.LogClient, nobodyClient api.LogClient, cfg *Config, teardown func()) {
->>>>>>> e3d1be8a
 	t.Helper()
 	// Create a listener on the local network address that our server will run on.
 	// The 0 port will automatically assign us a free port.
 	l, err := net.Listen("tcp", "127.0.0.1:0")
 	require.NoError(t, err)
 
-<<<<<<< HEAD
-	// Configure our client's TLS credentials to use our CA as the client's Root CA (the CA it will use to verify the server).
-	clientTLSConfig, err := config.SetupTLSConfig(config.TLSConfig{CAFile: config.CAFile})
-=======
 	// helper function to create multiple clients
 	newClient := func(crtPath, keyPath string) (*grpc.ClientConn, api.LogClient, []grpc.DialOption) {
 		// Configure our client's TLS credentials to use our CA as the client's Root CA (the CA it will use to verify the server).
@@ -112,28 +94,7 @@
 		ServerAddress: l.Addr().String(),
 		Server:        true,
 	})
->>>>>>> e3d1be8a
-	require.NoError(t, err)
-	serverCreds := credentials.NewTLS(serverTLSConfig)
-
-	// serverCreds, err := credentials.NewServerTLSFromFile(config.ServerCertFile, config.ServerKeyFile)
-	// require.NoError(t, err)
-
-	clientCreds := credentials.NewTLS(clientTLSConfig)
-
-	cc, err := grpc.Dial(l.Addr().String(), grpc.WithTransportCredentials(clientCreds))
-	require.NoError(t, err)
-
-	// Hook up our server with its certificate and enable it to handle TLS connections.
-	serverTLSConfig, err := config.SetupTLSConfig(config.TLSConfig{
-		CAFile:        config.CAFile,
-		CertFile:      config.ServerCertFile,
-		KeyFile:       config.ServerKeyFile,
-		ServerAddress: l.Addr().String(),
-		Server:        true,
-	})
-	require.NoError(t, err)
-
+	require.NoError(t, err)
 	serverCreds := credentials.NewTLS(serverTLSConfig)
 
 	// Create our server and start serving requests in a goroutine.
@@ -143,9 +104,6 @@
 	clog, err := log.NewLog(dir, log.Config{})
 	require.NoError(t, err)
 
-<<<<<<< HEAD
-	cfg = &Config{CommitLog: clog}
-=======
 	// Auth
 	authorizer := auth.New(config.ACLModelFile, config.ACLPolicyFile)
 
@@ -174,7 +132,6 @@
 		CommitLog:  clog,
 		Authorizer: authorizer,
 	}
->>>>>>> e3d1be8a
 	gsrv, err := NewGRPCServer(cfg, grpc.Creds(serverCreds))
 	require.NoError(t, err)
 
@@ -202,11 +159,7 @@
 
 // tests that producing and consuming works by using our client and server to produce a redord to the log,
 // consume it back, and then check the record we sent is the same one we got back.
-<<<<<<< HEAD
-func testProduceConsume(t *testing.T, client api.LogClient, _ *Config) {
-=======
 func testProduceConsume(t *testing.T, client, _ api.LogClient, _ *Config) {
->>>>>>> e3d1be8a
 	ctx := context.Background()
 
 	want := &api.Record{Value: []byte("hello world")}
@@ -221,11 +174,7 @@
 }
 
 // tests that our server responds with an api.ErrOffsetOutOfRange error when a client tries to consume beyong the log's boundaries.
-<<<<<<< HEAD
-func testConsumePastBoundary(t *testing.T, client api.LogClient, _ *Config) {
-=======
 func testConsumePastBoundary(t *testing.T, client, _ api.LogClient, _ *Config) {
->>>>>>> e3d1be8a
 	ctx := context.Background()
 
 	produce, err := client.Produce(ctx, &api.ProduceRequest{Record: &api.Record{Value: []byte("hello world")}})
@@ -244,11 +193,7 @@
 }
 
 // testProduceConsumeStream tests whether we can produce and consume through stream.
-<<<<<<< HEAD
-func testProduceConsumeStream(t *testing.T, client api.LogClient, _ *Config) {
-=======
 func testProduceConsumeStream(t *testing.T, client, _ api.LogClient, _ *Config) {
->>>>>>> e3d1be8a
 	ctx := context.Background()
 
 	records := []*api.Record{
