--- conflicted
+++ resolved
@@ -16,14 +16,7 @@
 		-config=test/ca-config.json \
 		-profile=server \
 		test/server-csr.json | cfssljson -bare server
-	
-<<<<<<< HEAD
-	mv *.pem *.csr ${CONFIG_PATH}
 
-
-.PHONY: test
-test:
-=======
 	cfssl gencert \
 		-ca=ca.pem \
 		-ca-key=ca-key.pem \
@@ -50,7 +43,6 @@
 
 .PHONY: test
 test: ${CONFIG_PATH}/model.conf ${CONFIG_PATH}/policy.csv
->>>>>>> e3d1be8a
 	go test -race ./...
 
 
